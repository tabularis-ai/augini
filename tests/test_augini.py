import os
import pytest
import pandas as pd
import warnings
<<<<<<< HEAD
import asyncio
import sys
sys.path.append('../')
=======
>>>>>>> ba9f9562
import augini as au
from augini.exceptions import APIError, DataProcessingError

# Filter out specific warnings
warnings.filterwarnings('ignore', category=ResourceWarning, message='unclosed.*<socket.socket.*>')
warnings.filterwarnings('ignore', category=FutureWarning, module='transformers.*')

# Test data fixture
@pytest.fixture
def test_df():
    """Create a test DataFrame for all tests"""
    return pd.DataFrame({
        'Name': ['John Doe', 'Jane Smith', 'Bob Johnson'],
        'Age': [30, 25, 45],
        'City': ['New York', 'Los Angeles', 'Chicago']
    })

@pytest.fixture
def api_key():
    """Get API key from environment"""
    key = os.environ.get('OPENROUTER_TOKEN')
    if not key:
        pytest.skip("No API key provided")
    return key

@pytest.fixture
def augmenter(api_key):
    """Create an Augment instance for testing"""
    return au.Augment(
        api_key=api_key,
        model='gpt-4o-mini',
        use_openrouter=True,
        debug=False
    )

@pytest.fixture
def chat(api_key, test_df):
    """Create a Chat instance for testing"""
    return au.Chat(
        df=test_df,
        api_key=api_key,
        model='gpt-4o-mini',
        use_openrouter=True,
        debug=False
    )

# Augment Tests
class TestAugment:
    """Test suite for the Augment class functionality"""

    def test_augment_single(self, augmenter, test_df, caplog):
        """Test single column augmentation with default prompt"""
        try:
            result_df = augmenter.augment_single(
                df=test_df,
                column_name='Occupation',
                custom_prompt="Based on the person's Name, Age, and City, suggest a realistic occupation. Return a JSON with the key 'Occupation'."
            )
            assert 'Occupation' in result_df.columns
            print(f"Generated 'Occupation' column: {result_df['Occupation'].tolist()}")
        except (APIError, DataProcessingError) as e:
            pytest.fail(f"augment_single raised {type(e).__name__} unexpectedly: {str(e)}")

    def test_augment_multiple(self, augmenter, test_df, caplog):
        """Test multiple column augmentation with default prompt"""
        try:
            result_df = augmenter.augment_columns(
                df=test_df,
                columns=['Hobby', 'FavoriteColor'],
                custom_prompt="Based on the person's profile, suggest a hobby and favorite color. Return a JSON with keys 'Hobby' and 'FavoriteColor'."
            )
            assert 'Hobby' in result_df.columns
            assert 'FavoriteColor' in result_df.columns
            print(f"Generated columns:")
            print(f"Hobbies: {result_df['Hobby'].tolist()}")
            print(f"Colors: {result_df['FavoriteColor'].tolist()}")
        except (APIError, DataProcessingError) as e:
            pytest.fail(f"augment_columns raised {type(e).__name__} unexpectedly: {str(e)}")

    def test_custom_prompt(self, augmenter, test_df, caplog):
        """Test single column augmentation with custom prompt"""
        custom_prompt = "Based on the person's name and age, suggest a quirky pet for them. Return a JSON with the key 'QuirkyPet'."
        try:
            result_df = augmenter.augment_single(
                df=test_df,
                column_name='QuirkyPet',
                custom_prompt=custom_prompt
            )
            assert 'QuirkyPet' in result_df.columns
            print(f"Generated quirky pets: {result_df['QuirkyPet'].tolist()}")
        except (APIError, DataProcessingError) as e:
            pytest.fail(f"augment_single with custom prompt raised {type(e).__name__} unexpectedly: {str(e)}")

    def test_invalid_api_key(self, test_df):
        """Test error handling with invalid API key"""
        invalid_augmenter = au.Augment(api_key="invalid_key", use_openrouter=True)
        with pytest.raises(APIError, match="Authentication failed"):
            invalid_augmenter.augment_single(
                df=test_df,
                column_name='InvalidFeature',
                custom_prompt="Generate an invalid feature. Return a JSON with the key 'InvalidFeature'."
            )

# Chat Tests
class TestChat:
    """Test suite for the Chat class functionality"""

    def test_basic_query(self, chat, caplog):
        """Test basic chat query functionality"""
        try:
            response = chat("What is the average age in the dataset?")
            assert isinstance(response, str)
            assert len(response) > 0
            print(f"Received response: {response[:100]}...")
        except APIError as e:
            pytest.fail(f"Basic query raised APIError unexpectedly: {str(e)}")

    def test_invalid_api_key(self, test_df):
        """Test error handling with invalid API key in chat"""
        invalid_chat = au.Chat(
            df=test_df,
            api_key="invalid_key",
            use_openrouter=True
        )
        with pytest.raises(APIError):
            invalid_chat("What is the average age?")

    def test_conversation_history_management(self, api_key, test_df, caplog):
        """Test conversation history management features"""
        chat_with_memory = au.Chat(
            df=test_df,
            api_key=api_key,
            enable_memory=True
        )
        
        print("\nTesting conversation history...")
        # Make some queries
        response1 = chat_with_memory("What is the average age?")
        print(f"Query 1 response: {response1[:100]}...")
        response2 = chat_with_memory("List all unique cities.")
        print(f"Query 2 response: {response2[:100]}...")
        
        # Test full history
        full_history = chat_with_memory.get_conversation_history('full')
        assert len(full_history) == 2
        print(f"Full history count: {len(full_history)}")
        
        # Test summary history
        summary_history = chat_with_memory.get_conversation_history('summary')
        assert len(summary_history) == 2
        print(f"Summary history count: {len(summary_history)}")
        
        # Test clearing history
        chat_with_memory.clear_conversation_history('all')
        empty_history = chat_with_memory.get_conversation_history('full')
        assert len(empty_history) == 0
        print("Successfully cleared conversation history")<|MERGE_RESOLUTION|>--- conflicted
+++ resolved
@@ -2,12 +2,6 @@
 import pytest
 import pandas as pd
 import warnings
-<<<<<<< HEAD
-import asyncio
-import sys
-sys.path.append('../')
-=======
->>>>>>> ba9f9562
 import augini as au
 from augini.exceptions import APIError, DataProcessingError
 
